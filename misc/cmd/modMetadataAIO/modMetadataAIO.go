package main // TODO, make generated metadata reflect/have the same fields as the repo's actual metadata

import (
	"fmt"
	"io"
	"net/http"
	"net/url"
	"os"
	"path/filepath"
	"strings"

	"github.com/agnivade/levenshtein"
	"github.com/goccy/go-json"
	minify "github.com/tdewolff/minify/v2"
	mjson "github.com/tdewolff/minify/v2/json"
)

type labeledString struct {
	mainURL           string
	fallbackURL       string
	resolveToFinalURL bool
}

var repoLabels = map[string]string{
	"bin":  "Toolpacks",
	"pkg":  "Toolpacks-extras",
	"base": "Baseutils",
}

type Item struct {
	RealName       string   `json:"bin"`
	Name           string   `json:"pkg_name"`
	BinId          string   `json:"pkg_id,omitempty"`
	Icon           string   `json:"icon,omitempty"`
	Description    string   `json:"description,omitempty"`
	Screenshots    []string `json:"screenshots,omitempty"`
	Version        string   `json:"version,omitempty"`
	DownloadURL    string   `json:"download_url,omitempty"`
	Size           string   `json:"size,omitempty"`
	Bsum           string   `json:"bsum,omitempty"`   // BLAKE3
	Shasum         string   `json:"shasum,omitempty"` // SHA256
	BuildDate      string   `json:"build_date,omitempty"`
	SrcURL         string   `json:"src_url,omitempty"`
	WebURL         string   `json:"homepage,omitempty"`
	BuildScript    string   `json:"build_script,omitempty"`
	BuildLog       string   `json:"build_log,omitempty"`
	Category       string   `json:"category,omitempty"`
	ExtraBins      string   `json:"provides,omitempty"`
	Note           string   `json:"note,omitempty"`
	Appstream      string   `json:"appstream,omitempty"`
	PopularityRank int      `json:"popularity_rank,omitempty"` // = installs, as tracked by Flathub
}

type Metadata struct {
	Bin  []Item `json:"bin"`
	Pkg  []Item `json:"pkg"`
	Base []Item `json:"base"`
}

type FlathubItem struct {
	Name              string `json:"name"`
	Id                string `json:"id"`
	InstallsLastMonth int    `json:"installs_last_month"`
}

type FlathubResponse struct {
	Hits []FlathubItem `json:"hits"`
}

// Function to process items by removing arch-specific and repo-label prefixes
func processItems(items []Item, realArchs, validatedArchs []string, repo labeledString, section string) []Item {
	for i, item := range items {
		// If resolveToFinalURL is false, skip URL transformation
		if !repo.resolveToFinalURL {
			continue
		}

		// Parse the download URL to get its path
		parsedURL, err := url.Parse(item.DownloadURL)
		if err != nil {
			continue
		}

		// Extract the path from the URL and remove leading slashes
		cleanPath := parsedURL.Path
		if strings.HasPrefix(cleanPath, "/") {
			cleanPath = cleanPath[1:]
		}

		// Remove the architecture-specific path from the download URL path
		for _, prefix := range append(realArchs, validatedArchs...) {
			if strings.HasPrefix(cleanPath, prefix) {
				cleanPath = strings.TrimPrefix(cleanPath, prefix+"/")
				break
			}
		}

		// Remove the repo's label based on the section
		if label, ok := repoLabels[section]; ok {
			if strings.HasPrefix(cleanPath, label+"/") {
				cleanPath = strings.TrimPrefix(cleanPath, label+"/")
			}
		}

		// Set the correct `RealName` field based on the path
		items[i].RealName = cleanPath
	}
	return items
}

func downloadJSON(url string) (Metadata, error) {
	resp, err := http.Get(url)
	if err != nil {
		return Metadata{}, err
	}
	defer resp.Body.Close()

	body, err := io.ReadAll(resp.Body)
	if err != nil {
		return Metadata{}, err
	}

	var metadata Metadata
	err = json.Unmarshal(body, &metadata)
	if err != nil {
		return Metadata{}, err
	}

	return metadata, nil
}

func saveJSON(filename string, metadata Metadata) error {
	// Marshal JSON with indentation
	jsonData, err := json.MarshalIndent(metadata, "", "  ")
	if err != nil {
		return err
	}

	// Write the pretty-printed JSON to the file
	err = os.WriteFile(filename, jsonData, 0644)
	if err != nil {
		return err
	}

	// Minify and save the file
	return minifyJSON(filename, jsonData)
}

func minifyJSON(filename string, jsonData []byte) error {
	// Create a new minifier
	m := minify.New()
	m.AddFunc("application/json", mjson.Minify)

	// Minify the JSON data
	minifiedData, err := m.Bytes("application/json", jsonData)
	if err != nil {
		return err
	}

	// Create the minified file name
	minFilename := strings.TrimSuffix(filename, ".json") + ".min.json"

	// Write the minified data to a new file
	err = os.WriteFile(minFilename, minifiedData, 0644)
	if err != nil {
		return err
	}

	return nil
}

func downloadWithFallback(repo labeledString) (Metadata, error) {
	metadata, err := downloadJSON(repo.mainURL)
	if err == nil {
		fmt.Printf("Downloaded JSON from: %s\n", repo.mainURL)
		return metadata, nil
	}

	fmt.Printf("Error downloading from main URL %s: %v. Trying fallback URL...\n", repo.mainURL, err)
	metadata, err = downloadJSON(repo.fallbackURL)
	if err == nil {
		fmt.Printf("Downloaded JSON from fallback URL: %s\n", repo.fallbackURL)
		return metadata, nil
	}

	fmt.Printf("Error downloading from fallback URL %s: %v\n", repo.fallbackURL, err)
	return Metadata{}, err
}

func downloadFlathubPopularity(url string) (FlathubResponse, error) {
	resp, err := http.Get(url)
	if err != nil {
		return FlathubResponse{}, err
	}
	defer resp.Body.Close()

	body, err := io.ReadAll(resp.Body)
	if err != nil {
		return FlathubResponse{}, err
	}

	var popularity FlathubResponse
	err = json.Unmarshal(body, &popularity)
	if err != nil {
		return FlathubResponse{}, err
	}

	fmt.Printf("Downloaded Flathub popularity data with %d items\n", len(popularity.Hits))
	return popularity, nil
}

// extractBaseName extracts the base name of a file without the extension
func extractBaseName(name string) string {
	base := filepath.Base(name)
	ext := filepath.Ext(base)
	return strings.TrimSuffix(base, ext)
}

func updatePopularityRank(items []Item, popularityMap map[string]int, idMap map[string]string) {
	for i := range items {
		matched := false

		// Try to match by bin_id first
		if flathubId, found := idMap[items[i].BinId]; found {
			if rank, ok := popularityMap[flathubId]; ok {
				items[i].PopularityRank = rank
				fmt.Printf("Updated popularity rank for %s (matched by bin_id: %s, flathub id: %s): %d\n", items[i].Name, items[i].BinId, flathubId, items[i].PopularityRank)
				matched = true
			} else {
				fmt.Printf("Matched %s via bin_id, but no popularity_rank data is available (bin_id: %s, flathub id: %s: %d)\n", items[i].Name, items[i].BinId, flathubId, items[i].PopularityRank)
			}
		} else {
			fmt.Printf("BinId: %s | Flathub Id: %s\n", items[i].BinId, flathubId)
		}

		// Fallback to name-based matching if no bin_id match is found
		if !matched {
			baseName := extractBaseName(items[i].Name)
			var bestMatch string
			minDistance := 1000000 // A large number

			for name := range popularityMap {
				distance := levenshtein.ComputeDistance(strings.ToLower(baseName), strings.ToLower(name))
				if distance < minDistance {
					minDistance = distance
					bestMatch = name
				}
			}

			if minDistance <= 3 {
				items[i].PopularityRank = popularityMap[bestMatch]
				fmt.Printf("Updated popularity rank for %s (matched with %s, distance: %d): %d\n", items[i].Name, bestMatch, minDistance, items[i].PopularityRank)
			} else {
				//fmt.Printf("No reliable match found for %s (closest match: %s, distance: %d)\n", items[i].Name, bestMatch, minDistance)
			}
		}
	}
}

func main() {
	validatedArchs := []string{"amd64_linux", "arm64_linux"}
	realArchs := []string{"x86_64_Linux", "x86_64-Linux", "aarch64_Linux", "aarch64-Linux", "aarch64_arm64_Linux", "aarch64_arm64-Linux", "x86_64", "x64_Windows"}

	// Download Flathub popularity data
	flathubURL := "https://huggingface.co/datasets/Azathothas/Toolpacks-Extras/resolve/main/FLATPAK_POPULAR.json?raw=true"
	popularity, err := downloadFlathubPopularity(flathubURL)
	if err != nil {
		fmt.Printf("Error downloading Flathub popularity data: %v\n", err)
		return
	}

	// Create maps for quick lookup of popularity ranks by name and id
	popularityMap := make(map[string]int)
	idMap := make(map[string]string)
	for _, item := range popularity.Hits {
		id := strings.ReplaceAll(item.Id, "_", ".")
		popularityMap[item.Name] = item.InstallsLastMonth
		idMap[id] = id
		//fmt.Printf("Flathub item: %s (id: %s), Installs: %d\n", item.Name, id, item.InstallsLastMonth)
	}

	for i := range validatedArchs {
		arch := validatedArchs[i]

		repos := []labeledString{
			{"https://pkg.pkgforge.dev/" + arch + "/METADATA.AIO.min.json",
<<<<<<< HEAD
<<<<<<< HEAD
				"https://pkg.pkgforge.dev/" + arch + "/METADATA.AIO.json",
=======
				"https://bin.pkgforge.dev/" + arch + "/METADATA.AIO.min.json",
>>>>>>> refs/remotes/origin/master
=======
				"https://bin.pkgforge.dev/" + arch + "/METADATA.AIO.min.json",
>>>>>>> ec327fe9
				true},
		}

		for _, repo := range repos {
			metadata, err := downloadWithFallback(repo)
			if err != nil {
				fmt.Printf("Error downloading JSON from both main and fallback URLs for repo: %v\n", err)
				continue
			}

			// Process bin, pkg, and base sections with path corrections
			metadata.Bin = processItems(metadata.Bin, realArchs, validatedArchs, repo, "bin")
			metadata.Pkg = processItems(metadata.Pkg, realArchs, validatedArchs, repo, "pkg")
			metadata.Base = processItems(metadata.Base, realArchs, validatedArchs, repo, "base")

			// Update popularity rank
			updatePopularityRank(metadata.Pkg, popularityMap, idMap)
			//updatePopularityRank(metadata.Bin, popularityMap, idMap)
			//updatePopularityRank(metadata.Base, popularityMap, idMap)

			// Save the processed metadata to a JSON file
			outputFile := fmt.Sprintf("METADATA_AIO_%s.json", arch)
			if err := saveJSON(outputFile, metadata); err != nil {
				fmt.Printf("Error saving JSON to %s: %v\n", outputFile, err)
				continue
			}

			fmt.Printf("Processed and saved to %s\n", outputFile)
		}
	}
}<|MERGE_RESOLUTION|>--- conflicted
+++ resolved
@@ -284,15 +284,7 @@
 
 		repos := []labeledString{
 			{"https://pkg.pkgforge.dev/" + arch + "/METADATA.AIO.min.json",
-<<<<<<< HEAD
-<<<<<<< HEAD
 				"https://pkg.pkgforge.dev/" + arch + "/METADATA.AIO.json",
-=======
-				"https://bin.pkgforge.dev/" + arch + "/METADATA.AIO.min.json",
->>>>>>> refs/remotes/origin/master
-=======
-				"https://bin.pkgforge.dev/" + arch + "/METADATA.AIO.min.json",
->>>>>>> ec327fe9
 				true},
 		}
 
